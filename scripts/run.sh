--- conflicted
+++ resolved
@@ -31,12 +31,8 @@
     QEMU_FLAGS+=" -fda $2"
     QEMU_FLAGS+=" -monitor stdio"
     QEMU_FLAGS+=" -d cpu_reset"
-<<<<<<< HEAD
-    # QEMU_FLAGS+=" -serial telnet:127.0.0.1:2323,server=on,wait=on"
-=======
     # QEMU_FLAGS+=" -serial telnet:127.0.0.1:50000,server=on"
     # QEMU_FLAGS+=" -serial telnet:127.0.0.1:50001,server=on"
->>>>>>> eb28d987
     # QEMU_FLAGS+=" -serial COM5"
 
     DEBUG_MODE=0
