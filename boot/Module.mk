<<<<<<< HEAD
TARGET = boot/boot.elf
TARGET_STAGE1 = boot/head.bin
TARGET_STAGE2 = boot/boot.sys
=======
###
#  boot.elf = combined stage1 and stage2 executable w/ symbols
#  boot.bin = stripped boot.elf
# bsect.bin = bytes 0-511 of boot.bin; boot sector, stage1
#  boot.sys = bytes 512-end of boot.bin; stage2
###
>>>>>>> c235e4f8

TARGET := boot.elf

<<<<<<< HEAD
SOURCES = \
	stage1.S \
	stage2.S \
	entry32.S \

TGT_LDFLAGS := -T boot/boot.ld

STAGE1_ARGS = --only-section=.stage1
STAGE2_ARGS = --only-section=.stage2

define boot-postmake
  $(call raw-bin,${TARGET_DIR}/${TARGET},${TARGET_DIR}/${TARGET_STAGE1},${STAGE1_ARGS})
  $(call raw-bin,${TARGET_DIR}/${TARGET},${TARGET_DIR}/${TARGET_STAGE2},${STAGE2_ARGS})
endef

define boot-postclean
	${RM} ${TARGET_DIR}/${TARGET_STAGE1}
	${RM} ${TARGET_DIR}/${TARGET_STAGE2}
=======
# NOTE: stage1.S must come before stage2.S,
#       or else entrypoint will end up in the wrong spot!
SOURCES := \
    stage1.S \
    stage2.S \

TARGET_LDFLAGS := -Ttext 0x7C00 -e Entry

TARGET_BIN := boot.bin
$(eval $(call make-rawbin,${TARGET_BIN}))

define make-bootsect
all: $${TARGET_DIR}/${1}
$${TARGET_DIR}/${1}: $${TARGET_DIR}/${TARGET_BIN}
	@mkdir -p $$(dir $$@)
	head -c 512 $$< > $$@
        $$(eval $$(call add-clean,${1}))
endef

define make-stage2
all: $${TARGET_DIR}/${1}
$${TARGET_DIR}/${1}: $${TARGET_DIR}/${TARGET_BIN}
	@mkdir -p $$(dir $$@)
	tail -c +513 $$< > $$@
        $$(eval $$(call add-clean,${1}))
>>>>>>> c235e4f8
endef

$(eval $(call make-bootsect,bsect.bin))
$(eval $(call make-stage2,boot.sys))<|MERGE_RESOLUTION|>--- conflicted
+++ resolved
@@ -1,38 +1,34 @@
-<<<<<<< HEAD
-TARGET = boot/boot.elf
-TARGET_STAGE1 = boot/head.bin
-TARGET_STAGE2 = boot/boot.sys
-=======
 ###
 #  boot.elf = combined stage1 and stage2 executable w/ symbols
 #  boot.bin = stripped boot.elf
 # bsect.bin = bytes 0-511 of boot.bin; boot sector, stage1
 #  boot.sys = bytes 512-end of boot.bin; stage2
 ###
->>>>>>> c235e4f8
 
 TARGET := boot.elf
 
-<<<<<<< HEAD
-SOURCES = \
-	stage1.S \
-	stage2.S \
-	entry32.S \
+# SOURCES = \
+# 	stage1.S \
+# 	stage2.S \
+# 	entry32.S \
 
-TGT_LDFLAGS := -T boot/boot.ld
+# TGT_LDFLAGS := -T boot/boot.ld
 
-STAGE1_ARGS = --only-section=.stage1
-STAGE2_ARGS = --only-section=.stage2
+# STAGE1_ARGS = --only-section=.stage1
+# STAGE2_ARGS = --only-section=.stage2
 
-define boot-postmake
-  $(call raw-bin,${TARGET_DIR}/${TARGET},${TARGET_DIR}/${TARGET_STAGE1},${STAGE1_ARGS})
-  $(call raw-bin,${TARGET_DIR}/${TARGET},${TARGET_DIR}/${TARGET_STAGE2},${STAGE2_ARGS})
-endef
+# define boot-postmake
+#   $(call raw-bin,${TARGET_DIR}/${TARGET},${TARGET_DIR}/${TARGET_STAGE1},${STAGE1_ARGS})
+#   $(call raw-bin,${TARGET_DIR}/${TARGET},${TARGET_DIR}/${TARGET_STAGE2},${STAGE2_ARGS})
+# endef
 
-define boot-postclean
-	${RM} ${TARGET_DIR}/${TARGET_STAGE1}
-	${RM} ${TARGET_DIR}/${TARGET_STAGE2}
-=======
+# define boot-postclean
+# 	${RM} ${TARGET_DIR}/${TARGET_STAGE1}
+# 	${RM} ${TARGET_DIR}/${TARGET_STAGE2}
+# endef
+
+# TGT_POSTMAKE  := $(call boot-postmake)
+# TGT_POSTCLEAN := $(call boot-postclean)
 # NOTE: stage1.S must come before stage2.S,
 #       or else entrypoint will end up in the wrong spot!
 SOURCES := \
@@ -58,7 +54,6 @@
 	@mkdir -p $$(dir $$@)
 	tail -c +513 $$< > $$@
         $$(eval $$(call add-clean,${1}))
->>>>>>> c235e4f8
 endef
 
 $(eval $(call make-bootsect,bsect.bin))
