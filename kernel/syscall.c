/* =============================================================================
 * Copyright (C) 2020-2024 Wes Hampson. All Rights Reserved.
 *
 * This file is part of the OH-WES Operating System.
 * OH-WES is free software; you may redistribute it and/or modify it under the
 * terms of the GNU GPLv2. See the LICENSE file in the root of this repository.
 *
 * THE SOFTWARE IS PROVIDED "AS IS", WITHOUT WARRANTY OF ANY KIND, EXPRESS OR
 * IMPLIED, INCLUDING BUT NOT LIMITED TO THE WARRANTIES OF MERCHANTABILITY,
 * FITNESS FOR A PARTICULAR PURPOSE AND NONINFRINGEMENT. IN NO EVENT SHALL THE
 * AUTHORS OR COPYRIGHT HOLDERS BE LIABLE FOR ANY CLAIM, DAMAGES OR OTHER
 * LIABILITY, WHETHER IN AN ACTION OF CONTRACT, TORT OR OTHERWISE, ARISING FROM,
 * OUT OF OR IN CONNECTION WITH THE SOFTWARE OR THE USE OR OTHER DEALINGS IN THE
 * SOFTWARE.
 * -----------------------------------------------------------------------------
 *         File: kernel/syscall.c
 *      Created: March 24, 2024
 *       Author: Wes Hampson
 * =============================================================================
 */

#include <ohwes.h>
#include <console.h>
#include <errno.h>
#include <fs.h>
#include <ioctl.h>
#include <task.h>
#include <syscall.h>
#include <paging.h>
#include <kernel.h>

// !!!!!!!
// TODO: All of these need to safely access the current task struct, to prevent
// corruption in the event of a task switch.
// !!!!!!!


//
// User mode entry points for kernel functions.
//
__syscall __noreturn int sys_exit(int status)
{
    assert(getpl() == KERNEL_PL);

<<<<<<< HEAD
    kprint("\nexit: returned %d\n", status);
=======
    kprint("exit: user mode returned %d\n", status);
    // idle();     // TODO: switch task, handle signals, etc.
>>>>>>> 435e44e7

    die();
}

__syscall int sys_read(int fd, void *buf, size_t count)
{
    struct file *f;

    assert(getpl() == KERNEL_PL);

    if (fd < 0 || fd >= MAX_OPEN || !(f = current_task()->files[fd])) {
        return -EBADF;
    }
    if (!f->fops || !f->fops->read) {
        return -ENOSYS;
    }
    if (count == 0) {
        return 0;
    }

    // TODO: verify user-space buffer address range
    return f->fops->read(f, buf, count);
}

__syscall int sys_write(int fd, const void *buf, size_t count)
{
    struct file *f;

    assert(getpl() == KERNEL_PL);

    if (fd < 0 || fd >= MAX_OPEN || !(f = current_task()->files[fd])) {
        return -EBADF;
    }
    if (!f->fops || !f->fops->write) {
        return -ENOSYS;
    }
    if (count == 0) {
        return 0;
    }

    // TODO: verify user-space buffer address range
    return f->fops->write(f, buf, count);
}

__syscall int sys_ioctl(int fd, unsigned int num, unsigned long arg)
{
    uint32_t seq;
    uint32_t code;
    uint32_t size;
    uint32_t dir;
    struct file *f;

    assert(getpl() == KERNEL_PL);

    if (fd < 0 || fd >= MAX_OPEN || !(f = current_task()->files[fd])) {
        return -EBADF;
    }
    if (!f->fops || !f->fops->ioctl) {
        return -ENOSYS;
    }

    seq = (num & _IOCTL_SEQMASK) >> _IOCTL_SEQSHIFT;
    code = (num & _IOCTL_CODEMASK) >> _IOCTL_CODESHIFT;
    size = (num & _IOCTL_SIZEMASK) >> _IOCTL_SIZESHIFT;
    dir = (num & _IOCTL_DIRMASK) >> _IOCTL_DIRSHIFT;

#if PRINT_IOCTL
    kprint("ioctl: 0x%08X (seq=%d,code=%d,size=%d%s)\n",
        num, seq, code, size,
        ((dir & _IOCTL_READ) && (dir & _IOCTL_WRITE)) ? ",dir=rw," : // yeesh...
            (dir & _IOCTL_READ) ? ",dir=r" :
                (dir & _IOCTL_WRITE) ? ",dir=w" : "");
#else
    (void) seq;
    (void) code;
    (void) size;
    (void) dir;
#endif

    // bad IOCTL number, size must be nonzero if direction bits set!
    if (dir && size == 0) {
        return -EBADRQC;
    }

    // ensure buffer is not null if I/O direction bits set
    if (dir && !arg) {
        return -EINVAL;
    }

    // TODO: validate size encoded in num
    // TODO: validate buffer address and range
    // TODO: validate device number

    return f->fops->ioctl(f, num, arg);
}<|MERGE_RESOLUTION|>--- conflicted
+++ resolved
@@ -42,12 +42,8 @@
 {
     assert(getpl() == KERNEL_PL);
 
-<<<<<<< HEAD
-    kprint("\nexit: returned %d\n", status);
-=======
     kprint("exit: user mode returned %d\n", status);
     // idle();     // TODO: switch task, handle signals, etc.
->>>>>>> 435e44e7
 
     die();
 }
