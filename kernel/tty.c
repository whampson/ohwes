/* =============================================================================
 * Copyright (C) 2020-2024 Wes Hampson. All Rights Reserved.
 *
 * This file is part of the OH-WES Operating System.
 * OH-WES is free software; you may redistribute it and/or modify it under the
 * terms of the GNU GPLv2. See the LICENSE file in the root of this repository.
 *
 * THE SOFTWARE IS PROVIDED "AS IS", WITHOUT WARRANTY OF ANY KIND, EXPRESS OR
 * IMPLIED, INCLUDING BUT NOT LIMITED TO THE WARRANTIES OF MERCHANTABILITY,
 * FITNESS FOR A PARTICULAR PURPOSE AND NONINFRINGEMENT. IN NO EVENT SHALL THE
 * AUTHORS OR COPYRIGHT HOLDERS BE LIABLE FOR ANY CLAIM, DAMAGES OR OTHER
 * LIABILITY, WHETHER IN AN ACTION OF CONTRACT, TORT OR OTHERWISE, ARISING FROM,
 * OUT OF OR IN CONNECTION WITH THE SOFTWARE OR THE USE OR OTHER DEALINGS IN THE
 * SOFTWARE.
 * -----------------------------------------------------------------------------
 *         File: kernel/tty.c
 *      Created: August 17, 2024
 *       Author: Wes Hampson
 * =============================================================================
 */

#include <config.h>
#include <errno.h>
#include <chdev.h>
#include <fs.h>
#include <tty.h>
#include <queue.h>
#include <ohwes.h>

// struct tty_driver *tty_drivers;   // TODO: linked list?

static struct termios default_termios = {
    .c_line = N_TTY,
    .c_oflag = OPOST | ONLCR,
    .c_lflag = ECHO
};

//
// tty file operations
//
static int tty_open(struct inode *, struct file *);
static int tty_close(struct file *);
static ssize_t tty_read(struct file *, char *buf, size_t count);
static ssize_t tty_write(struct file *, const char *buf, size_t count);
static int tty_ioctl(struct file *, unsigned int num, unsigned long arg);

struct file_ops tty_fops = {
    .open = tty_open,
    .close = tty_close,
    .read = tty_read,
    .write = tty_write,
    .ioctl = tty_ioctl,
};

//
// line discipline tty operations
//
static int tty_ldisc_open(struct tty *);
static int tty_ldisc_close(struct tty *);
static ssize_t tty_ldisc_read(struct tty *, char *buf, size_t count);
static ssize_t tty_ldisc_write(struct tty *, const char *buf, size_t count);
static int tty_ldisc_ioctl(struct tty *, unsigned int num, unsigned long arg);
static ssize_t tty_ldisc_recv(struct tty *, char *buf, size_t count);
static size_t  tty_ldisc_recv_room(struct tty *);

struct tty g_ttys[NR_TTY + NR_SERIAL];
struct tty_ldisc g_ldiscs[NR_LDISC] =
{
    {
        .num = N_TTY,
        .name = "n_tty",
        .open = tty_ldisc_open,
        .close = tty_ldisc_close,
        .read = tty_ldisc_read,
        .write = tty_ldisc_write,
        .ioctl = tty_ldisc_ioctl,
        .recv = tty_ldisc_recv,
        .recv_room = tty_ldisc_recv_room,
    }
};

// ----------------------------------------------------------------------------

extern struct tty_driver console_driver;
extern struct tty_driver serial_driver;

static int tty_open(struct inode *inode, struct file *file)
{
    int ret;
    struct tty *tty;
    uint16_t index;

    if (!inode) {
        return -EINVAL;
    }

    tty = NULL;
    switch (_DEV_MAJ(inode->device)) {
        case TTY_MAJOR:
            index = _DEV_MIN(inode->device);
            assert(index > 0); // TODO: tty0 should represent current process's TTY
            if ((index - 1) >= NR_TTY) {
                return -ENXIO;
            }
            tty = &g_ttys[index - 1];
            tty->driver = &console_driver;  // TODO: get from tty_drivers list
            break;
        case TTYS_MAJOR:
            index = _DEV_MIN(inode->device);
            if (index >= NR_SERIAL) {
                return -ENXIO;
            }
            tty = &g_ttys[NR_TTY + index];
            tty->driver = &serial_driver;   // TODO: get from tty_drivers list
            break;
    }

    if (!tty) {
        panic("invalid tty device!");
        return -ENXIO;
    }

    if (tty->open) {
        ret = 0;
        goto open_done;
    }

    tty->major = _DEV_MAJ(inode->device);
    tty->index = index;
    snprintf(tty->name, countof(tty->name), "%s%d", tty->driver->name, index);

    tty->driver->default_termios = default_termios; // TODO: move this to driver init
    tty->termios = &tty->driver->default_termios;

    // open line discipline
    tty->ldisc = &g_ldiscs[N_TTY];
    if (!tty->ldisc->open) {
        return -ENXIO;
    }
    ret = tty->ldisc->open(tty);
    if (ret) {
        return ret;
    }

    // open the tty driver
    if (!tty->driver->open) {
        return -ENXIO;
    }
    ret = tty->driver->open(tty);
    if (ret) {
        return ret;
    }

<<<<<<< HEAD
    // TODO: this prints a blank line sometimes...
    char buf[64];
    snprintf(buf, sizeof(buf), "%s\n", tty->name);
    tty_ldisc_write(tty, buf, strlen(buf));
=======
    // char buf[64];
    // snprintf(buf, sizeof(buf), "%s\n", tty->name);
    // tty_ldisc_write(tty, buf, strlen(buf));
>>>>>>> eb28d987

open_done:
    // set file state
    if (file) {
        file->fops = &tty_fops;
        file->private_data = tty;
    }

    tty->open = true;
    return ret;
}

static int tty_close(struct file *file)
{
    // TODO: flush buffers, close ldisc, close/detach, driver
    return -ENOSYS;
}

static ssize_t tty_read(struct file *file, char *buf, size_t count)
{
    // TODO: read ldisc
    return -ENOSYS;
}

static ssize_t tty_write(struct file *file, const char *buf, size_t count)
{
    struct tty *tty;

    if (!file || !buf) {
        return -EINVAL;
    }

    // TODO: check device ID (ENODEV if not a TTY)
    // TODO: verify type with magic number check or something
    tty = (struct tty *) file->private_data;

    if (!tty || !tty->ldisc) {
        return -ENXIO;
    }
    if (!tty->ldisc->write) {
        return -ENOSYS;
    }

    return tty->ldisc->write(tty, buf, count);
}

static int tty_ioctl(struct file *file, unsigned int num, unsigned long arg)
{
    // TODO: forward ioctl to ldisc or driver
    return -ENOSYS;
}

// ----------------------------------------------------------------------------

struct n_tty_ldisc_data {
    struct ring iring;
    struct ring oring;
    char _iring_buf[TTY_BUFFER_SIZE];
    char _oring_buf[TTY_BUFFER_SIZE];
};
static struct n_tty_ldisc_data ldisc_data;

static int tty_ldisc_open(struct tty *tty)
{
    if (!tty) {
        return -EINVAL;
    }

    ring_init(&ldisc_data.iring, ldisc_data._iring_buf, TTY_BUFFER_SIZE);
    ring_init(&ldisc_data.oring, ldisc_data._oring_buf, TTY_BUFFER_SIZE);
    tty->ldisc_data = &ldisc_data;
    return 0;
}

static int tty_ldisc_close(struct tty *tty)
{
    return -ENOSYS;
}

static ssize_t tty_ldisc_read(
    struct tty *tty, char *buf, size_t count)
{
    return -ENOSYS;
}

static ssize_t tty_ldisc_write(
    struct tty *tty, const char *buf, size_t count)
{
    if (!tty || !buf) {
        return -EINVAL;
    }

    if (!tty->driver) {
        return -ENXIO;
    }
    if (!tty->driver->write) {
        return -ENOSYS;
    }

    // TODO: need a write buffer, fill it up then send it to driver->write() until
    // source buffer is drained; don't send char-by-char (let the driver do that)

    ssize_t nwritten = 0;
    for (int i = 0; i < count; i++) {
        char c = buf[i];
        if (O_OPOST(tty)) {
            switch (c) {
                case '\n':
                    if (O_ONLCR(tty)) {
                        char c2 = '\r';
                        tty->driver->write(tty, &c2, 1);
                    }
                    break;
                case '\r':
                    if (O_OCRNL(tty)) {
                        char c2 = '\n';
                        tty->driver->write(tty, &c2, 1);
                    }
                    break;
            }
        }

        int ret = tty->driver->write(tty, &buf[i], 1);
        if (ret < 0) {
            return ret;
        }
        nwritten += ret;    // deliberately ignoring post processing chars
    }

    return nwritten;
}

static int tty_ldisc_ioctl(struct tty *tty, unsigned int num, unsigned long arg)
{
    return -ENOSYS;
}

static ssize_t tty_ldisc_recv(struct tty *tty, char *buf, size_t count)
{
    struct n_tty_ldisc_data *ldisc_data;
    ldisc_data = (struct n_tty_ldisc_data *) tty->ldisc_data;

    for (int i = 0; i < count; i++) {
        if (ring_full(&ldisc_data->iring)) {
            return -EIO;        // TODO: something to indicate buffer full
        }

        // TODO: termios processing (or does that happen on read?)

        ring_put(&ldisc_data->iring, buf[i]);
    }

    return count;
}

static size_t tty_ldisc_recv_room(struct tty *tty)
{
    struct n_tty_ldisc_data *ldisc_data;
    ldisc_data = (struct n_tty_ldisc_data *) tty->ldisc_data;

    return ring_length(&ldisc_data->iring) - ring_count(&ldisc_data->iring);
}<|MERGE_RESOLUTION|>--- conflicted
+++ resolved
@@ -151,16 +151,10 @@
         return ret;
     }
 
-<<<<<<< HEAD
     // TODO: this prints a blank line sometimes...
     char buf[64];
     snprintf(buf, sizeof(buf), "%s\n", tty->name);
     tty_ldisc_write(tty, buf, strlen(buf));
-=======
-    // char buf[64];
-    // snprintf(buf, sizeof(buf), "%s\n", tty->name);
-    // tty_ldisc_write(tty, buf, strlen(buf));
->>>>>>> eb28d987
 
 open_done:
     // set file state
