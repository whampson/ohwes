/* =============================================================================
* Copyright (C) 2020-2024 Wes Hampson. All Rights Reserved.
*
* This file is part of the OH-WES Operating System.
* OH-WES is free software; you may redistribute it and/or modify it under the
* terms of the GNU GPLv2. See the LICENSE file in the root of this repository.
*
* THE SOFTWARE IS PROVIDED "AS IS", WITHOUT WARRANTY OF ANY KIND, EXPRESS OR
* IMPLIED, INCLUDING BUT NOT LIMITED TO THE WARRANTIES OF MERCHANTABILITY,
* FITNESS FOR A PARTICULAR PURPOSE AND NONINFRINGEMENT. IN NO EVENT SHALL THE
* AUTHORS OR COPYRIGHT HOLDERS BE LIABLE FOR ANY CLAIM, DAMAGES OR OTHER
* LIABILITY, WHETHER IN AN ACTION OF CONTRACT, TORT OR OTHERWISE, ARISING FROM,
* OUT OF OR IN CONNECTION WITH THE SOFTWARE OR THE USE OR OTHER DEALINGS IN THE
* SOFTWARE.
* -----------------------------------------------------------------------------
*         File: kernel/main.c
*      Created: January 22, 2024
*       Author: Wes Hampson
* =============================================================================
*/

#include <stdarg.h>
#include <ohwes.h>
#include <boot.h>
#include <console.h>
#include <config.h>
#include <ctype.h>
#include <cpu.h>
#include <errno.h>
#include <interrupt.h>
#include <io.h>
#include <irq.h>
#include <kernel.h>
#include <paging.h>
#include <pic.h>
#include <ps2.h>
#include <x86.h>
#include <syscall.h>

extern void init_cpu(const struct boot_info *info);
extern void init_tasks(void);
extern void init_console(const struct boot_info *info);

extern void init_mm(const struct boot_info *info);
extern void init_pic(void);

extern void init_timer(void);
extern void init_rtc(void);

extern void init_fs(void);  // sys/open.c

extern void init_chdev(void);
extern void init_serial(void);

// #ifdef TEST_BUILD
// typedef int (*test_main)(void);
// extern void tmain(void);
// #endif

extern void test_list(void);    // test/list_test.c

void _start(void);  // usermode runtime entry point
int main(void);     // usermode program entry point

static void usermode(uint32_t stack);

static void basic_shell(void);
static size_t /*
    it is now my duty to completely
*/  drain_queue(struct ring *q, char *buf, size_t bufsiz);

static void print_info(const struct boot_info *info);

#ifdef DEBUG
int g_crash_kernel = 0;
int g_crash_test_double_fault = 0;
void debug_interrupt(int irq_num);
#endif

<<<<<<< HEAD
__data_segment static struct boot_info _boot;
__data_segment struct boot_info *g_boot = &_boot;
=======
void verify_gdt(void)
{
    volatile struct table_desc gdt_desc = { };
    __sgdt(gdt_desc);

    struct x86_desc *kernel_cs = x86_get_desc(gdt_desc.base, KERNEL_CS);
    panic_assert(kernel_cs->seg.type == DESCTYPE_CODE_XR || kernel_cs->seg.type == DESCTYPE_CODE_XRA);
    panic_assert(kernel_cs->seg.dpl == KERNEL_PL);
    panic_assert(kernel_cs->seg.db == 1);
    panic_assert(kernel_cs->seg.s == 1);
    panic_assert(kernel_cs->seg.p == 1);

    struct x86_desc *kernel_ds = x86_get_desc(gdt_desc.base, KERNEL_DS);
    panic_assert(kernel_ds->seg.type == DESCTYPE_DATA_RW || kernel_ds->seg.type == DESCTYPE_DATA_RWA);
    panic_assert(kernel_ds->seg.dpl == KERNEL_PL);
    panic_assert(kernel_ds->seg.db == 1);
    panic_assert(kernel_ds->seg.s == 1);
    panic_assert(kernel_ds->seg.p == 1);

    struct x86_desc *user_cs = x86_get_desc(gdt_desc.base, USER_CS);
    panic_assert(user_cs->seg.type == DESCTYPE_CODE_XR);
    panic_assert(user_cs->seg.dpl == USER_PL);
    panic_assert(user_cs->seg.db == 1);
    panic_assert(user_cs->seg.s == 1);
    panic_assert(user_cs->seg.p == 1);

    struct x86_desc *user_ds = x86_get_desc(gdt_desc.base, USER_DS);
    panic_assert(user_ds->seg.type == DESCTYPE_DATA_RW);
    panic_assert(user_ds->seg.dpl == USER_PL);
    panic_assert(user_ds->seg.db == 1);
    panic_assert(user_ds->seg.s == 1);
    panic_assert(user_ds->seg.p == 1);
}

void init_idt(void)
{
    extern idt_thunk exception_thunks[NR_EXCEPTIONS];
    extern idt_thunk irq_thunks[NR_IRQS];
    extern idt_thunk _syscall;

    struct x86_desc *idt;
    volatile struct table_desc idt_desc = { };

    __sidt(idt_desc);
    idt = (struct x86_desc *) idt_desc.base;

    for (int i = 0; i < NR_EXCEPTIONS; i++) {
        int vec = VEC_INTEL + i;
        make_trap_gate(&idt[vec], KERNEL_CS, KERNEL_PL, exception_thunks[i]);
    }

    for (int i = 0; i < NR_IRQS; i++) {
        int vec = VEC_DEVICEIRQ + i;
        make_intr_gate(&idt[vec], KERNEL_CS, KERNEL_PL, irq_thunks[i]);
    }

    make_trap_gate(&idt[VEC_SYSCALL], KERNEL_CS, USER_PL, &_syscall);
}

struct boot_info _boot;
struct boot_info *g_boot = &_boot;
>>>>>>> eb28d987

extern __syscall int sys_read(int fd, void *buf, size_t count);
extern __syscall int sys_write(int fd, const void *buf, size_t count);
extern __syscall int sys_open(const char *name, int flags);
extern __syscall int sys_close(int fd);

static void test_tty(const char *dev, const char *msg);

__fastcall void start_kernel(const struct boot_info *info)
{
<<<<<<< HEAD
    // copy boot info into kernel memory so we don't lose it
    memcpy(g_boot, info, sizeof(struct boot_info));
    info = g_boot;  // reassign local ptr so we don't use the wrong one below

    // init the output terminal by printing something to it
    kprint("\n\e[0;1m%s %s '%s'\n", OS_NAME, OS_VERSION, OS_MONIKER);
    kprint("built %s %s using GCC %s by %s\e[0m\n",
        __DATE__, __TIME__, __VERSION__, OS_AUTHOR);

    print_info(info);

    // finish setting up CPU descriptors
    init_cpu(info);

    // initialize static memory and setup memory manager,
    // do this as early as possible to ensure BSS is zeroed
    init_mm(info);
=======
    // copy the boot info into kernel memory so we don't accidentally overwrite
    // it when setting up the rest of the system
    memcpy(g_boot, info, sizeof(struct boot_info));
    info = g_boot;  // reassign pointer for convenience ;)
>>>>>>> eb28d987

    // initialize interrupts and timers
    init_pic();
    init_timer();
    init_rtc();
#ifdef DEBUG
    irq_register(IRQ_RTC, debug_interrupt);   // CTRL+ALT+FN to crash kernel
#endif

    // get the console and tty working for real
    init_console(info);
    init_serial();
<<<<<<< HEAD

    // init_fs();
    // init_tasks();
    // TODO: basic tests

    kprint("entering user mode...\n");
    usermode(__phys_to_virt(USER_STACK));

    kprint("\n\n\e5\e[1;5;31msystem halted.\e[0m");
    for (;;);

    // for future reference...
    // https://gist.github.com/x0nu11byt3/bcb35c3de461e5fb66173071a2379779
}

static void usermode(uint32_t stack)
{
    assert(getpl() == KERNEL_PL);

    // tweak flags
    struct eflags eflags;
    cli_save(eflags);
    eflags.intf = 1;        // enable interrupts

    uint32_t entry = (uint32_t) _start;

    // ring 3 initial register context
    struct iregs regs = {};
    regs.cs = USER_CS;
    regs.ss = USER_DS;
    regs.ds = USER_DS;
    regs.es = USER_DS;
    regs.ebp = stack;
    regs.esp = stack;
    regs.eip = entry;
    regs.eflags = eflags._value;

    // drop to ring 3
    switch_context(&regs);
}

#define SYS_CHECK(sys)                                          \
({                                                              \
    int __sysret = (sys);                                       \
    if (__sysret < 0) {                                         \
        panic(#sys ": failed with 0x%X (%d)\n", errno, errno);  \
    }                                                           \
    __sysret;                                                   \
})

void _start(void)
{
    int fd0 = SYS_CHECK(open("/dev/keyboard", 0));      /// TODO: open /dev/console, then call dup() to duplicate file desc
    int fd1 = SYS_CHECK(open("/dev/console", 0));
    int ret = main();
    close(fd1);
    close(fd0);
    exit(ret);
=======
    // safe to print now using kprint, keyboard also works

    print_info(info);

    // ensure the GDT wasn't mucked with
    verify_gdt();
    // TODO: basic tests

    init_fs();
    init_tasks();

#ifdef DEBUG
    irq_register(IRQ_TIMER, debug_interrupt);   // CTRL+ALT+FN to crash kernel
#endif

    // kprint("enabling interrupts...\n");
    // __sti();

    // // screw around

    // const char *devs[] = {
    //     "/dev/tty1",    // console1 (ALT+F1)
    //     "/dev/ttyS0",   // COM1
    //     "/dev/ttyS1",   // COM2
    //     "/dev/ttyS2",   // COM3
    //     "/dev/ttyS3",   // COM4
    // };

    // // serial port(s)
    // for (int i = 0; i < countof(devs); i++) {
    //     char msg[64];
    //     snprintf(msg, sizeof(msg), "OH-WES says hello on %s!\n", devs[i]);
    //     test_tty(devs[i], msg);
    // }

    enter_ring3((uint32_t) init, __phys_to_virt(KERNEL_INIT_STACK));

    kprint("\n\n\e5\e[1;5;31msystem halted.\e[0m");
    for (;;);
}

static void test_tty(const char *dev, const char *msg)
{
    kprint(">> TTY TEST %s\n", dev);

    int fd = sys_open(dev, 0);
    if (fd < 0) {
        kprint("    open(%s): failed with %d\n", dev, fd);
    }
    else {
        kprint("    open(%s): returned %d\n", dev, fd);
    }

    kprint("    Writing TTY: '%s'...\n", msg);
    ssize_t count = sys_write(fd, msg, strlen(msg));
    if (count < 0) {
        kprint("    write(%s): failed with %d\n", dev, count);
    }
    else {
        kprint("    write(%s): returned %d\n", dev, count);
    }

    int ret = sys_close(fd);
    kprint("    close(%s): returned %d\n", dev, ret);
>>>>>>> eb28d987
}

int main(void)
{
    //
    // Runs in ring 3.
    //
    assert(getpl() == USER_PL);

<<<<<<< HEAD
    // TODO: load shell program from disk


    printf("\e4\e[5;33mHello from user mode!\e[m\n");
    // basic_shell();

    return 69;

}
=======
    // printf("\e4\e[5;33mHello, world!\e[m\n");

    volatile int a = 1;
    volatile int b = 0;
    volatile int c = a / b;
    (void) c;
>>>>>>> eb28d987

    // exit(0);


    for(;;);
    return 0;
}

<<<<<<< HEAD
=======
static void enter_ring3(uint32_t entry, uint32_t stack)
{
    assert(getpl() == KERNEL_PL);

    // tweak flags
    struct eflags eflags;
    cli_save(eflags);
    eflags.intf = 0;        // enable interrupts

    // ring 3 initial register context
    struct iregs regs = {};
    regs.cs = USER_CS;
    regs.ss = USER_DS;
    regs.ds = USER_DS;
    regs.es = USER_DS;
    regs.ebp = stack;
    regs.esp = stack;
    regs.eip = entry;
    regs.eflags = eflags._value;

    // drop to ring 3
    switch_context(&regs);
}

>>>>>>> eb28d987
static void print_info(const struct boot_info *info)
{
    int nfloppies = info->hwflags.has_diskette_drive;
    if (nfloppies) {
        nfloppies += info->hwflags.num_other_diskette_drives;
    }

    int nserial = info->hwflags.num_serial_ports;
    int nparallel = info->hwflags.num_parallel_ports;
    bool gameport = info->hwflags.has_gameport;
    bool mouse = info->hwflags.has_ps2mouse;
    uint32_t ebda_size = 0xA0000 - info->ebda_base;

    kprint("bios: %d %s, %d serial %s, %d parallel %s\n",
        nfloppies, PLURAL2(nfloppies, "floppy", "floppies"),
        nserial, PLURAL(nserial, "port"),
        nparallel, PLURAL(nparallel, "port"));
    kprint("bios: A20 mode is %s\n",
        (info->a20_method == A20_KEYBOARD) ? "A20_KEYBOARD" :
        (info->a20_method == A20_PORT92) ? "A20_PORT92" :
        (info->a20_method == A20_BIOS) ? "A20_BIOS" :
        "A20_NONE");
    kprint("bios: %s PS/2 mouse, %s game port\n", HASNO(mouse), HASNO(gameport));
    kprint("bios: video mode is %02Xh\n", info->vga_mode & 0x7F);
    if (info->ebda_base) kprint("bios: EBDA=%08X,%Xh\n", info->ebda_base, ebda_size);
    // kprint("boot: stage2:\t%08X,%Xh\n", info->stage2_base, info->stage2_size);
    // kprint("boot: kernel:\t%08X,%Xh\n", info->kernel_base, info->kernel_size);
}

#ifdef DEBUG
void debug_interrupt(int irq_num)
{
    switch (g_crash_kernel) {
        case 1:     // F1 - divide by zero
            __asm__ volatile ("idiv %0" :: "a"(0), "b"(0));
            break;
        case 2:     // F2 - simulate nmi (TODO: real NMI possible?)
            __asm__ volatile ("int $2");
            break;
        case 3:     // F3 - debug break
            __asm__ volatile ("int $3");
            break;
        case 4:     // F4 - panic()
            panic("you fucked up!!");
            break;
        case 5:     // F5 - assert()
            assert(true == false);
            break;
        case 6:     // F6 - invalid interrupt vector
            __asm__ volatile ("int $69");
            break;
        case 7:     // F7 - unexpected device interrupt vector
            __asm__ volatile ("int $0x2D");
            break;
        case 8: {   // F8 - nullptr read
            volatile uint32_t *badptr = NULL;
            const int bad = *badptr;
            (void) bad;
            break;
        }
        case 9: {   // F9 - bad ptr write
            volatile uint32_t *badptr = (uint32_t *) 0xCA55E77E;
            *badptr = 0xBADC0DE;
            break;
        }
        case 10: {  // F10 - double fault
            g_crash_test_double_fault = true;
            __asm__ volatile ("idiv %0" :: "a"(0), "b"(0));
            break;
        }
        case 11: {  // F11 - true double fault
            volatile struct x86_desc *idt;
            volatile struct table_desc idt_desc = { };

            __sidt(idt_desc);
            idt = (volatile struct x86_desc *) idt_desc.base;
            idt[EXCEPTION_DE].trap.p = 0;
            idt[EXCEPTION_NP].trap.p = 0;
            __asm__ volatile ("idiv %0" :: "a"(0), "b"(0));
        }
        case 12: {  // F12 - triple fault
            struct table_desc idt_desc = { .limit = 0, .base = 0 };
            __lidt(idt_desc);
        }
    }
    g_crash_kernel = 0;
}
#endif

static size_t drain_queue(struct ring *q, char *buf, size_t bufsiz)
{
    size_t count = 0;
    while (!ring_empty(q) && bufsiz--) {
        *buf++ = ring_get(q);
        count++;
    }

    if (bufsiz > 0) {
        *buf = '\0';
    }
    return count;
}<|MERGE_RESOLUTION|>--- conflicted
+++ resolved
@@ -77,72 +77,8 @@
 void debug_interrupt(int irq_num);
 #endif
 
-<<<<<<< HEAD
 __data_segment static struct boot_info _boot;
 __data_segment struct boot_info *g_boot = &_boot;
-=======
-void verify_gdt(void)
-{
-    volatile struct table_desc gdt_desc = { };
-    __sgdt(gdt_desc);
-
-    struct x86_desc *kernel_cs = x86_get_desc(gdt_desc.base, KERNEL_CS);
-    panic_assert(kernel_cs->seg.type == DESCTYPE_CODE_XR || kernel_cs->seg.type == DESCTYPE_CODE_XRA);
-    panic_assert(kernel_cs->seg.dpl == KERNEL_PL);
-    panic_assert(kernel_cs->seg.db == 1);
-    panic_assert(kernel_cs->seg.s == 1);
-    panic_assert(kernel_cs->seg.p == 1);
-
-    struct x86_desc *kernel_ds = x86_get_desc(gdt_desc.base, KERNEL_DS);
-    panic_assert(kernel_ds->seg.type == DESCTYPE_DATA_RW || kernel_ds->seg.type == DESCTYPE_DATA_RWA);
-    panic_assert(kernel_ds->seg.dpl == KERNEL_PL);
-    panic_assert(kernel_ds->seg.db == 1);
-    panic_assert(kernel_ds->seg.s == 1);
-    panic_assert(kernel_ds->seg.p == 1);
-
-    struct x86_desc *user_cs = x86_get_desc(gdt_desc.base, USER_CS);
-    panic_assert(user_cs->seg.type == DESCTYPE_CODE_XR);
-    panic_assert(user_cs->seg.dpl == USER_PL);
-    panic_assert(user_cs->seg.db == 1);
-    panic_assert(user_cs->seg.s == 1);
-    panic_assert(user_cs->seg.p == 1);
-
-    struct x86_desc *user_ds = x86_get_desc(gdt_desc.base, USER_DS);
-    panic_assert(user_ds->seg.type == DESCTYPE_DATA_RW);
-    panic_assert(user_ds->seg.dpl == USER_PL);
-    panic_assert(user_ds->seg.db == 1);
-    panic_assert(user_ds->seg.s == 1);
-    panic_assert(user_ds->seg.p == 1);
-}
-
-void init_idt(void)
-{
-    extern idt_thunk exception_thunks[NR_EXCEPTIONS];
-    extern idt_thunk irq_thunks[NR_IRQS];
-    extern idt_thunk _syscall;
-
-    struct x86_desc *idt;
-    volatile struct table_desc idt_desc = { };
-
-    __sidt(idt_desc);
-    idt = (struct x86_desc *) idt_desc.base;
-
-    for (int i = 0; i < NR_EXCEPTIONS; i++) {
-        int vec = VEC_INTEL + i;
-        make_trap_gate(&idt[vec], KERNEL_CS, KERNEL_PL, exception_thunks[i]);
-    }
-
-    for (int i = 0; i < NR_IRQS; i++) {
-        int vec = VEC_DEVICEIRQ + i;
-        make_intr_gate(&idt[vec], KERNEL_CS, KERNEL_PL, irq_thunks[i]);
-    }
-
-    make_trap_gate(&idt[VEC_SYSCALL], KERNEL_CS, USER_PL, &_syscall);
-}
-
-struct boot_info _boot;
-struct boot_info *g_boot = &_boot;
->>>>>>> eb28d987
 
 extern __syscall int sys_read(int fd, void *buf, size_t count);
 extern __syscall int sys_write(int fd, const void *buf, size_t count);
@@ -153,7 +89,6 @@
 
 __fastcall void start_kernel(const struct boot_info *info)
 {
-<<<<<<< HEAD
     // copy boot info into kernel memory so we don't lose it
     memcpy(g_boot, info, sizeof(struct boot_info));
     info = g_boot;  // reassign local ptr so we don't use the wrong one below
@@ -171,12 +106,6 @@
     // initialize static memory and setup memory manager,
     // do this as early as possible to ensure BSS is zeroed
     init_mm(info);
-=======
-    // copy the boot info into kernel memory so we don't accidentally overwrite
-    // it when setting up the rest of the system
-    memcpy(g_boot, info, sizeof(struct boot_info));
-    info = g_boot;  // reassign pointer for convenience ;)
->>>>>>> eb28d987
 
     // initialize interrupts and timers
     init_pic();
@@ -189,7 +118,6 @@
     // get the console and tty working for real
     init_console(info);
     init_serial();
-<<<<<<< HEAD
 
     // init_fs();
     // init_tasks();
@@ -248,26 +176,22 @@
     close(fd1);
     close(fd0);
     exit(ret);
-=======
-    // safe to print now using kprint, keyboard also works
-
-    print_info(info);
-
-    // ensure the GDT wasn't mucked with
-    verify_gdt();
-    // TODO: basic tests
-
-    init_fs();
-    init_tasks();
-
-#ifdef DEBUG
-    irq_register(IRQ_TIMER, debug_interrupt);   // CTRL+ALT+FN to crash kernel
-#endif
-
-    // kprint("enabling interrupts...\n");
-    // __sti();
-
-    // // screw around
+}
+
+int main(void)
+{
+    //
+    // Runs in ring 3.
+    //
+    assert(getpl() == USER_PL);
+
+    // TODO: load shell program from disk
+
+
+    printf("\e4\e[5;33mHello from user mode!\e[m\n");
+    // basic_shell();
+
+        // // screw around
 
     // const char *devs[] = {
     //     "/dev/tty1",    // console1 (ALT+F1)
@@ -284,98 +208,128 @@
     //     test_tty(devs[i], msg);
     // }
 
-    enter_ring3((uint32_t) init, __phys_to_virt(KERNEL_INIT_STACK));
-
-    kprint("\n\n\e5\e[1;5;31msystem halted.\e[0m");
-    for (;;);
-}
-
-static void test_tty(const char *dev, const char *msg)
-{
-    kprint(">> TTY TEST %s\n", dev);
-
-    int fd = sys_open(dev, 0);
-    if (fd < 0) {
-        kprint("    open(%s): failed with %d\n", dev, fd);
+    return 69;
+
+}
+
+// static void basic_shell(void)
+// {
+// #define INPUT_LEN 128
+
+//     char _lineq_buf[INPUT_LEN];   // TOOD: NEED AN ALLOCATOR
+//     struct ring _lineq;
+//     struct ring *lineq = &_lineq;
+
+//     char line[INPUT_LEN];
+
+//     char c;
+//     int count;
+//     const char *prompt = "&";
+
+//     ring_init(lineq, _lineq_buf, sizeof(_lineq_buf));
+
+//     while (true) {
+//         // read a line
+//         printf(prompt);
+//         line[0] = '\0';
+
+//     read_char:
+//         // read a character
+//         count = read(stdin_fd, &c, 1);
+//         if (count == 0) {
+//             panic("read returned 0!");
+//         }
+//         assert(count == 1);
+
+//         //
+//         // TODO: all this line processing stuff needs to go in the terminal line discipline
+//         //
+
+//         // handle special characters and translations
+//         switch (c) {
+//             case '\b':      // ECHOE
+//                 break;
+//             case '\r':
+//                 c = '\n';   // ICRNL
+//                 break;
+//             case 3:
+//                 exit(1);    // CTRL+C
+//                 break;
+//             case 4:
+//                 exit(0);    // CTRL+D
+//                 break;
+//         }
+
+//         bool full = (ring_count(lineq) == ring_length(lineq) - 1);    // allow one space for newline
+
+//         // put translated character into queue
+//         if (c == '\b') {
+//             if (ring_empty(lineq)) {
+//                 printf("\a");       // beep!
+//                 goto read_char;
+//             }
+//             c = ring_erase(lineq);
+//             if (iscntrl(c)) {
+//                 printf("\b");
+//             }
+//             printf("\b");
+//             goto read_char;
+//         }
+//         else if (c == '\n' || !full) {
+//             ring_put(lineq, c);
+//         }
+//         else if (full) {
+//             printf("\a");       // beep!
+//             goto read_char;
+//         }
+
+//         assert(!ring_full(lineq));
+
+//         // echo char
+//         if (iscntrl(c) && c != '\t' && c != '\n') {
+//             printf("^%c", 0x40 ^ c);        // ECHOCTL
+//         }
+//         else {
+//             printf("%c", c);                // ECHO
+//         }
+
+//         // next char if not newline
+//         if (c != '\n') {
+//             goto read_char;
+//         }
+
+//         // get and print entire line
+//         size_t count = drain_queue(lineq, line, sizeof(line));
+//         if (strncmp(line, "\n", count) != 0) {
+//             printf("%.*s", (int) count, line);
+//         }
+
+//         //
+//         // process command line
+//         //
+//         if (strncmp(line, "cls\n", count) == 0) {
+//             printf("\033[2J");
+//         }
+//         if (strncmp(line, "exit\n", count) == 0) {
+//             exit(0);
+//         }
+//     }
+// }
+
+static size_t drain_queue(struct ring *q, char *buf, size_t bufsiz)
+{
+    size_t count = 0;
+    while (!ring_empty(q) && bufsiz--) {
+        *buf++ = ring_get(q);
+        count++;
     }
-    else {
-        kprint("    open(%s): returned %d\n", dev, fd);
+
+    if (bufsiz > 0) {
+        *buf = '\0';
     }
-
-    kprint("    Writing TTY: '%s'...\n", msg);
-    ssize_t count = sys_write(fd, msg, strlen(msg));
-    if (count < 0) {
-        kprint("    write(%s): failed with %d\n", dev, count);
-    }
-    else {
-        kprint("    write(%s): returned %d\n", dev, count);
-    }
-
-    int ret = sys_close(fd);
-    kprint("    close(%s): returned %d\n", dev, ret);
->>>>>>> eb28d987
-}
-
-int main(void)
-{
-    //
-    // Runs in ring 3.
-    //
-    assert(getpl() == USER_PL);
-
-<<<<<<< HEAD
-    // TODO: load shell program from disk
-
-
-    printf("\e4\e[5;33mHello from user mode!\e[m\n");
-    // basic_shell();
-
-    return 69;
-
-}
-=======
-    // printf("\e4\e[5;33mHello, world!\e[m\n");
-
-    volatile int a = 1;
-    volatile int b = 0;
-    volatile int c = a / b;
-    (void) c;
->>>>>>> eb28d987
-
-    // exit(0);
-
-
-    for(;;);
-    return 0;
-}
-
-<<<<<<< HEAD
-=======
-static void enter_ring3(uint32_t entry, uint32_t stack)
-{
-    assert(getpl() == KERNEL_PL);
-
-    // tweak flags
-    struct eflags eflags;
-    cli_save(eflags);
-    eflags.intf = 0;        // enable interrupts
-
-    // ring 3 initial register context
-    struct iregs regs = {};
-    regs.cs = USER_CS;
-    regs.ss = USER_DS;
-    regs.ds = USER_DS;
-    regs.es = USER_DS;
-    regs.ebp = stack;
-    regs.esp = stack;
-    regs.eip = entry;
-    regs.eflags = eflags._value;
-
-    // drop to ring 3
-    switch_context(&regs);
-}
-
->>>>>>> eb28d987
+    return count;
+}
+
 static void print_info(const struct boot_info *info)
 {
     int nfloppies = info->hwflags.has_diskette_drive;
@@ -463,18 +417,4 @@
     }
     g_crash_kernel = 0;
 }
-#endif
-
-static size_t drain_queue(struct ring *q, char *buf, size_t bufsiz)
-{
-    size_t count = 0;
-    while (!ring_empty(q) && bufsiz--) {
-        *buf++ = ring_get(q);
-        count++;
-    }
-
-    if (bufsiz > 0) {
-        *buf = '\0';
-    }
-    return count;
-}+#endif