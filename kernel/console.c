--- conflicted
+++ resolved
@@ -41,35 +41,27 @@
 #define is_syscon(cons)         ((cons)->number == SYSTEM_CONSOLE)
 #define is_current(cons)        ((cons) == current_console())
 
-<<<<<<< HEAD
 // global vars, put them in the data segment to
 // ensure they are initialized to zero
 __data_segment static struct vga _vga = { .active_console = SYSTEM_CONSOLE };
 __data_segment struct vga *g_vga = &_vga;
 __data_segment struct console g_console[NR_CONSOLE] = { };
-=======
-// global vars
-struct vga _vga = { };
-struct vga *g_vga = &_vga;
-struct console g_consoles[NR_CONSOLE];
-bool system_console_initialized = false;
->>>>>>> eb28d987
 
 extern struct tty *g_ttys;
 
 static int console_open(struct tty *);
 static int console_close(struct tty *);
 static int console_ioctl(struct tty *, unsigned int cmd, unsigned long arg);
-static int console_write(struct tty *, const char *buf, size_t count);
-static size_t console_write_room(struct tty *);
+static int console_tty_write(struct tty *, const char *buf, size_t count);
+static size_t console_tty_write_room(struct tty *);
 
 struct tty_driver console_driver = {
     .name = "console",
     .open = console_open,
     .close = console_close,
     .ioctl = console_ioctl,
-    .write = console_write,
-    ./* in the */write_room/* with black curtains*/ = console_write_room,
+    .write = console_tty_write,
+    ./* in the */write_room/* with black curtains*/ = console_tty_write_room,
 };
 
 static int console_open(struct tty *tty)
@@ -119,7 +111,7 @@
     return 0;
 }
 
-static int console_write(struct tty *tty, const char *buf, size_t count)
+static int console_tty_write(struct tty *tty, const char *buf, size_t count)
 {
     struct console *cons;
 
@@ -146,7 +138,7 @@
     return -ENOSYS;
 }
 
-static size_t console_write_room(struct tty *tty)
+static size_t console_tty_write_room(struct tty *tty)
 {
     return -ENOSYS;
 }
@@ -268,19 +260,11 @@
 
     // initialize virtual consoles
     for (int i = 1; i <= NR_CONSOLE; i++) {
-<<<<<<< HEAD
         struct console *cons = &g_console[i - 1];
         cons->framebuf = get_console_fb(i);
         cons->number = i;
         console_defaults(cons);
         erase(cons, 2);
-=======
-        struct console *cons = &g_consoles[i - 1];
-        cons->framebuf = g_vga->fb;
-        cons->framebuf += (i * PAGES_PER_CONSOLE_FB) << PAGE_SHIFT;
-        cons->index = i;
-        defaults(cons);
->>>>>>> eb28d987
     }
 
     struct console *cons = get_console(SYSTEM_CONSOLE);
@@ -382,12 +366,12 @@
     struct console *next = get_console(num);
 
     if (!next->open) {
-        struct inode *inode = get_chdev_inode(TTY_MAJOR, next->index);
+        struct inode *inode = get_chdev_inode(TTY_MAJOR, next->number);
         if (!inode) {
-            panic("could not find inode for tty%d", next->index);
+            panic("could not find inode for tty%d", next->number);
         }
         if (chdev_open(inode, NULL) < 0) {
-            panic("failed to open tty%d", next->index);
+            panic("failed to open tty%d", next->number);
         }
     }
 
@@ -429,19 +413,11 @@
     flush_tlb();
 
     // update VGA state
-<<<<<<< HEAD
     g_vga->active_console = curr->number;
     vga_blink_enable(curr);
     vga_cursor_enable(curr);
     vga_set_cursor_shape(curr);
     vga_set_cursor_pos(curr);
-=======
-    g_vga->active_console = curr->index;
-    set_vga_blink_enable(curr);
-    set_vga_cursor_enable(curr);
-    set_vga_cursor_shape(curr);
-    set_vga_cursor_pos(curr);
->>>>>>> eb28d987
 
     // a console is fully initialized once we've switch to it at least once :-)
     curr->initialized = true;
@@ -466,20 +442,14 @@
         panic_assert(num > 0 && (num - 1) < NR_CONSOLE);
     }
 
-<<<<<<< HEAD
     struct console *cons = &g_console[num - 1];
     if (cons->initialized) {
         panic_assert(cons->number == num);
     }
-=======
-    struct console *cons = &g_consoles[num - 1];
-    panic_assert(cons->index == num);
->>>>>>> eb28d987
 
     return cons;
 }
 
-<<<<<<< HEAD
 void * get_console_fb(int num)
 {
     char *fb = (char *) g_vga->fb_info.framebuf;
@@ -536,12 +506,6 @@
 }
 
 int console_read(struct console *cons, char *buf, size_t count)
-=======
-// ----------------------------------------------------------------------------
-// private functions
-
-void defaults(struct console *cons)
->>>>>>> eb28d987
 {
     int nread;
     uint32_t flags;
